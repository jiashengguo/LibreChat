--- conflicted
+++ resolved
@@ -56,10 +56,7 @@
     serverName: string,
     private readonly options: t.MCPOptions,
     private logger?: Logger,
-<<<<<<< HEAD
-=======
     userId?: string,
->>>>>>> 14ff66b2
   ) {
     super();
     this.serverName = serverName;
